export interface ExtractedExperience {
  title?: string;
  company?: string;
  location?: string;
  dateRangeText?: string;
  startDate?: string;
  endDate?: string;
  description?: string;
}

export interface ExtractedEducation {
  school?: string;
  degree?: string;
  fieldOfStudy?: string;
  dateRangeText?: string;
}

export interface ExtractedProfileDetails {
  fullName?: string;
  headline?: string;
  location?: string;
  currentTitle?: string;
  currentCompany?: string;
  profileImageUrl?: string;
  email?: string;
  phoneNumbers?: string[];
  birthday?: string;
  currentCompanyStartedAt?: string;
  experiences?: ExtractedExperience[];
  education?: ExtractedEducation[];
  connectionsText?: string;
  connectionCount?: number;
  followersText?: string;
  followerCount?: number;
}

interface ProfileExtractionOptions {
  root?: ParentNode | null;
}

<<<<<<< HEAD
const cleanText = (value: string | null | undefined): string | undefined => {
  if (!value) {
    return undefined;
  }
  const normalized = value
    .replace(/View[\s\S]*?profile/gi, " ")
    .replace(/\b[1-3](?:st|nd|rd|th)?\s+degree\s+connection\b.*$/i, " ");
  const condensed = normalized.replace(/\s+/g, " ").trim();
  if (!condensed) {
    return undefined;
  }
  return condensed;
};

const getFirstMatch = (root: ParentNode, selectors: string[]): string | undefined => {
  const scopedRoot = root as ParentNode & { querySelector: typeof document.querySelector };
  for (const selector of selectors) {
    const element = scopedRoot.querySelector(selector);
    const text = cleanText(element?.textContent);
    if (text) {
      return text;
    }
  }
  return undefined;
};

const findPrimaryExperience = (root: ParentNode): Element | null => {
  const selectors = [
    "section[id*='experience'] ul.pvs-list > li",
    "section#experience-section ul.pv-profile-section__section-info > li",
    "section.experience__section ul > li",
    "section[data-test='experience-section'] ul > li"
  ];
  const scopedRoot = root as ParentNode & { querySelector: typeof document.querySelector };
  for (const selector of selectors) {
    const element = scopedRoot.querySelector(selector) ?? null;
    if (element instanceof Element) {
      return element;
    }
  }
  return null;
};

const extractFromExperience = (element: Element): { title?: string; company?: string } => {
  const title = getFirstMatch(element, [
    "span[aria-hidden='true']",
    "span.t-14.t-black.t-bold",
    "div.display-flex.flex-column.full-width.align-self-center span:first-child",
    "div[data-test='experience-item'] span[data-field='experience-title']"
  ]);
  const company = getFirstMatch(element, [
    "p.pv-entity__secondary-title",
    "span.t-14.t-normal",
    "span[data-field='experience-company-name']",
    "div.display-flex.flex-column.full-width.align-self-center span:nth-child(2)",
    "span[data-test='experience-entity-company-name']"
  ]);
  return { title, company };
};

const parseDateRangeParts = (value?: string): { startDate?: string; endDate?: string } => {
  if (!value) {
    return {};
  }
  const sanitized = value.replace(/\(.*?\)/g, "").replace(/[\u2013\u2014]/g, "-");
  const [startRaw, endRaw] = sanitized.split(/\s*-\s*/);
  const startDate = cleanText(startRaw ?? undefined);
  let endDate = cleanText(endRaw ?? undefined);
  if (endDate && /present/i.test(endDate)) {
    endDate = undefined;
  }
  return {
    startDate: startDate ?? undefined,
    endDate: endDate ?? undefined
  };
};

const extractExperiences = (root: ParentNode): ExtractedExperience[] => {
  const selectors = [
    "section[id*='experience'] ul.pvs-list > li",
    "section#experience-section ul.pv-profile-section__section-info > li",
    "section.experience__section ul > li",
    "section[data-test='experience-section'] ul > li"
  ];
  const scopedRoot = root as ParentNode & { querySelectorAll: typeof document.querySelectorAll };
  const nodes: Element[] = [];
  selectors.forEach((selector) => {
    scopedRoot.querySelectorAll(selector).forEach((element) => {
      if (element instanceof Element) {
        nodes.push(element);
      }
    });
  });

  return nodes
    .map((element) => {
      const title = getFirstMatch(element, [
        "span[data-test='experience-entity-title']",
        "span[data-field='experience-title']",
        "span[aria-hidden='true']",
        "span.t-14.t-black.t-bold",
        "div.display-flex.flex-column.full-width.align-self-center span:first-child"
      ]);
      const company = getFirstMatch(element, [
        "span[data-test='experience-entity-subtitle']",
        "span[data-field='experience-company-name']",
        "p.pv-entity__secondary-title",
        "span.t-14.t-normal",
        "div.display-flex.flex-column.full-width.align-self-center span:nth-child(2)"
      ]);
      const dateRangeText = getFirstMatch(element, [
        "span[data-test='experience-entity-date-range']",
        "span[data-field='experience-date-range']",
        "span.pvs-entity__caption-wrapper",
        "h4 span.t-14.t-normal.t-black--light",
        "span.t-14.t-normal.t-black--light"
      ]);
      const location = getFirstMatch(element, [
        "span[data-test='experience-entity-location']",
        "span[data-field='experience-location']",
        "span.pv-entity__location",
        "span.t-14.t-normal.t-black--light"
      ]);
      const description = getFirstMatch(element, [
        "div[data-test='experience-entity-description']",
        "div.pv-entity__extra-details",
        "div.pv-entity__description"
      ]);
      const { startDate, endDate } = parseDateRangeParts(dateRangeText);
      return {
        title,
        company,
        location,
        dateRangeText,
        startDate,
        endDate,
        description
      } satisfies ExtractedExperience;
    })
    .filter((experience) =>
      Boolean(experience.title || experience.company || experience.dateRangeText || experience.description)
    );
};

const extractEducation = (root: ParentNode): ExtractedEducation[] => {
  const selectors = [
    "section[id*='education'] ul.pvs-list > li",
    "section#education-section ul.pv-profile-section__section-info > li",
    "section.education__section ul > li",
    "section[data-test='education-section'] ul > li"
  ];
  const scopedRoot = root as ParentNode & { querySelectorAll: typeof document.querySelectorAll };
  const nodes: Element[] = [];
  selectors.forEach((selector) => {
    scopedRoot.querySelectorAll(selector).forEach((element) => {
      if (element instanceof Element) {
        nodes.push(element);
      }
    });
  });

  return nodes
    .map((element) => {
      const school = getFirstMatch(element, [
        "span[data-test='education-entity-name']",
        "span.pv-entity__school-name",
        "h3 span[aria-hidden='true']",
        "h3 span"
      ]);
      const degree = getFirstMatch(element, [
        "span[data-test='education-entity-degree']",
        "span.pv-entity__degree-name .pv-entity__comma-item",
        "span.pv-entity__comma-item"
      ]);
      const fieldOfStudy = getFirstMatch(element, [
        "span[data-test='education-entity-field-of-study']",
        "span.pv-entity__fos .pv-entity__comma-item",
        "span.pv-entity__comma-item"
      ]);
      const dateRangeText = getFirstMatch(element, [
        "span[data-test='education-entity-date-range']",
        "span.pv-entity__dates"
      ]);
      return {
        school,
        degree,
        fieldOfStudy,
        dateRangeText
      } satisfies ExtractedEducation;
    })
    .filter((education) => Boolean(education.school || education.degree || education.fieldOfStudy));
};

const parseCountFromSummary = (value?: string): number | undefined => {
  if (!value) {
    return undefined;
  }
  const normalized = value.replace(/[+,]/g, "").trim().toLowerCase();
  const match = normalized.match(/(\d+(?:\.\d+)?)(k|m|b)?/i);
  if (!match) {
    return undefined;
  }
  const base = Number.parseFloat(match[1]);
  if (Number.isNaN(base)) {
    return undefined;
  }
  const suffix = match[2]?.toLowerCase();
  if (suffix === "k") {
    return Math.round(base * 1_000);
  }
  if (suffix === "m") {
    return Math.round(base * 1_000_000);
  }
  if (suffix === "b") {
    return Math.round(base * 1_000_000_000);
  }
  return Math.round(base);
};

const collectConnectionSummaries = (roots: ParentNode[]): string[] => {
  const selectors = [
    "li[data-test-id='member-connections'] span",
    "span[data-test-id='member-connections']",
    "span[data-test-id='top-card__subline-item']",
    "li[data-test-id='top-card__subline-item'] span",
    "span[data-test-id='profile-topcard-secondary-item']",
    ".pv-top-card--list-bullet li span[aria-hidden='true']",
    ".pv-top-card-v2-section__connections span",
    "span[data-field='topcard_summary']",
    "span[data-field='topcard-summary-line']"
  ];

  const summaries = new Set<string>();
  for (const root of roots) {
    const scopedRoot = root as ParentNode & { querySelectorAll: typeof document.querySelectorAll };
    selectors.forEach((selector) => {
      scopedRoot.querySelectorAll(selector).forEach((element) => {
        if (element instanceof Element) {
          const text = cleanText(element.textContent);
          if (text && /\b(connection|follower)s?\b/i.test(text)) {
            summaries.add(text);
          }
        }
      });
    });
    if (root instanceof Element) {
      root.querySelectorAll("span").forEach((element) => {
        const text = cleanText(element.textContent);
        if (text && /\b(connection|follower)s?\b/i.test(text)) {
          summaries.add(text);
        }
      });
    }
  }

  return Array.from(summaries);
};

const collectPhoneNumbers = (roots: ParentNode[]): string[] => {
  const numbers = new Set<string>();
  const selectors = [
    "a[href^='tel:']",
    "span[data-test-id='top-card-contact-info-phone-number']",
    "span[data-test-id='contact-info-phone-number']",
    "span[data-field='phone-number']",
    "li[data-test-id='profile-topcard-phone'] span"
  ];
  roots.forEach((root) => {
    selectors.forEach((selector) => {
      const scopedRoot = root as ParentNode & { querySelectorAll: typeof document.querySelectorAll };
      scopedRoot.querySelectorAll(selector).forEach((element) => {
        if (!(element instanceof Element)) {
          return;
        }
        const href = element.getAttribute("href");
        let value = href && href.toLowerCase().startsWith("tel:") ? href.slice(4) : element.textContent ?? "";
        value = value.replace(/\s+/g, " ").trim();
        if (value) {
          numbers.add(value);
        }
      });
    });
  });
  return Array.from(numbers);
};

const deriveCurrentCompanyStartedAt = (experiences: ExtractedExperience[]): string | undefined => {
  for (const experience of experiences) {
    if (!experience) {
      continue;
    }
    if (!experience.endDate) {
      return experience.startDate ?? experience.dateRangeText;
    }
  }
  return experiences[0]?.startDate ?? experiences[0]?.dateRangeText ?? undefined;
};

const getFirstAttribute = (
  root: ParentNode,
  selectors: string[],
  attribute: string
): string | undefined => {
  const scopedRoot = root as ParentNode & { querySelector: typeof document.querySelector };
  for (const selector of selectors) {
    const element = scopedRoot.querySelector(selector);
    if (element instanceof Element) {
      const value = element.getAttribute(attribute);
      if (value) {
        const trimmed = value.trim();
        if (trimmed) {
          return trimmed;
        }
      }
    }
  }
  return undefined;
};

const cleanEmail = (value: string | undefined): string | undefined => {
  if (!value) {
    return undefined;
  }
  const normalized = value.trim();
  if (!normalized) {
    return undefined;
  }
  const email = normalized.replace(/^mailto:/i, "");
  if (!/^[^\s@]+@[^\s@]+\.[^\s@]+$/.test(email)) {
    return undefined;
  }
  return email;
};

=======
>>>>>>> ef1fbb7b
export function extractProfileDetails(): ExtractedProfileDetails;
export function extractProfileDetails(options?: ProfileExtractionOptions): ExtractedProfileDetails;
export function extractProfileDetails(options?: ProfileExtractionOptions): ExtractedProfileDetails {
  const root = (options?.root ?? document) as ParentNode & {
    querySelector: typeof document.querySelector;
    querySelectorAll: typeof document.querySelectorAll;
  };

  const fullName = getFirstMatch(root, [
    "h1.text-heading-xlarge",
    "h1.pv-top-card-section__name",
    "h1[data-test-id='hero-title']",
    ".pv-text-details__left-panel h1",
    ".top-card-layout__title"
  ]);

  const headline = getFirstMatch(root, [
    "div.text-body-medium.break-words",
    ".pv-top-card-section__headline",
    ".top-card-layout__headline",
    ".pv-text-details__left-panel div[data-test-id='hero-title-subtitle']",
    "div[data-field='experience-headline']"
  ]);

  let location = getFirstMatch(root, [
    "span.text-body-small.inline.t-black--light.break-words",
    ".pv-top-card__subline-item",
    ".top-card-layout__entity-info span[data-test-id='hero-location']",
    "div[data-field='experience-location']",
    "span[data-test-id='top-card-location']",
    "div[data-test-id='member-location']",
    ".pv-text-details__left-panel span.inline-flex",
    ".pv-top-card--list-bullet span[aria-hidden='true']"
  ]);
  if (location && /connection|follower/i.test(location)) {
    location = undefined;
  }

  let currentCompany = getFirstMatch(root, [
    ".pv-text-details__right-panel li:first-child span[aria-hidden='true']",
    ".pv-text-details__right-panel li:first-child span",
    ".top-card-layout__entity-info-item a[href*='/company/']",
    ".pv-top-card--experience-list a[href*='/company/'] span[aria-hidden='true']",
    "a[data-field='experience_company_logo'] span[aria-hidden='true']"
  ]);

  let currentTitle = getFirstMatch(root, [
    ".pv-top-card--experience-list li span[aria-hidden='true']",
    ".pv-text-details__right-panel li:first-child span[aria-hidden='true']",
    ".top-card-layout__entity-info-item span[aria-hidden='true']",
    ".pv-text-details__right-panel li:first-child span"
  ]);

  const primaryExperience = findPrimaryExperience(root);
  if (primaryExperience) {
    const experience = extractFromExperience(primaryExperience);
    if (!currentTitle && experience.title) {
      currentTitle = experience.title;
    }
    if (!currentCompany && experience.company) {
      currentCompany = experience.company;
    }
  }

  const experiences = extractExperiences(root);
  const education = extractEducation(root);

  const profileImageUrl = getFirstAttribute(root, [
    "img.profile-photo-edit__preview",
    "img.pv-top-card-profile-picture__image",
    "img[data-test-id='profile-photo']",
    "img.top-card-profile-picture__image",
    "img.profile-photo-edit__preview-image"
  ], "src");

  const contactRoots: ParentNode[] = [root];
  root
    .querySelectorAll(
      "section.pv-contact-info__contact-type, section[data-test-id='profile-contact-info'], div.artdeco-modal__content"
    )
    .forEach((section) => {
      if (section instanceof Element) {
        contactRoots.push(section);
      }
    });
  const email = cleanEmail(
    contactRoots
      .map((contactRoot) =>
        getFirstAttribute(contactRoot, [
          "a[href^='mailto:']",
          "a[data-test-id='top-card-contact-info-email']",
          "a[data-field='email']"
        ], "href")
      )
      .find((value): value is string => Boolean(value))
  );

  const phoneNumbers = collectPhoneNumbers(contactRoots);
  const birthday = contactRoots
    .map((contactRoot) =>
      getFirstMatch(contactRoot, [
        "span[data-test-id='birthday']",
        "li[data-test-id='profile-topcard-birthday'] span",
        "span[data-field='birthday']"
      ])
    )
    .find((value): value is string => Boolean(value));

  const currentCompanyStartedAt = deriveCurrentCompanyStartedAt(experiences);
  const connectionSummaries = collectConnectionSummaries(contactRoots);
  const connectionsText = connectionSummaries.find((summary) => /\bconnection/i.test(summary));
  const followersText = connectionSummaries.find((summary) => /\bfollower/i.test(summary));
  const connectionCount = parseCountFromSummary(connectionsText);
  const followerCount = parseCountFromSummary(followersText);

  return {
    fullName: fullName ?? undefined,
    headline: headline ?? undefined,
    location,
    currentTitle: currentTitle ?? headline ?? undefined,
    currentCompany: currentCompany ?? undefined,
    profileImageUrl: profileImageUrl ?? undefined,
    email,
    phoneNumbers: phoneNumbers.length ? phoneNumbers : undefined,
    birthday: birthday ?? undefined,
    currentCompanyStartedAt,
    experiences: experiences.length ? experiences : undefined,
    education: education.length ? education : undefined,
    connectionsText: connectionsText ?? undefined,
    connectionCount,
    followersText: followersText ?? undefined,
    followerCount
  };

  function cleanText(value: string | null | undefined): string | undefined {
    if (!value) {
      return undefined;
    }
    const normalized = value
      .replace(/View[\s\S]*?profile/gi, " ")
      .replace(/\b[1-3](?:st|nd|rd|th)?\s+degree\s+connection\b.*$/i, " ");
    const condensed = normalized.replace(/\s+/g, " ").trim();
    if (!condensed) {
      return undefined;
    }
    return condensed;
  }

  function getFirstMatch(target: ParentNode, selectors: string[]): string | undefined {
    const scopedRoot = target as ParentNode & { querySelector: typeof document.querySelector };
    for (const selector of selectors) {
      const element = scopedRoot.querySelector(selector);
      const text = cleanText(element?.textContent);
      if (text) {
        return text;
      }
    }
    return undefined;
  }

  function findPrimaryExperience(target: ParentNode): Element | null {
    const selectors = [
      "section[id*='experience'] ul.pvs-list > li",
      "section#experience-section ul.pv-profile-section__section-info > li",
      "section.experience__section ul > li",
      "section[data-test='experience-section'] ul > li"
    ];
    const scopedRoot = target as ParentNode & { querySelector: typeof document.querySelector };
    for (const selector of selectors) {
      const element = scopedRoot.querySelector(selector) ?? null;
      if (element instanceof Element) {
        return element;
      }
    }
    return null;
  }

  function extractFromExperience(element: Element): { title?: string; company?: string } {
    const title = getFirstMatch(element, [
      "span[aria-hidden='true']",
      "span.t-14.t-black.t-bold",
      "div.display-flex.flex-column.full-width.align-self-center span:first-child",
      "div[data-test='experience-item'] span[data-field='experience-title']"
    ]);
    const company = getFirstMatch(element, [
      "p.pv-entity__secondary-title",
      "span.t-14.t-normal",
      "span[data-field='experience-company-name']",
      "div.display-flex.flex-column.full-width.align-self-center span:nth-child(2)",
      "span[data-test='experience-entity-company-name']"
    ]);
    return { title, company };
  }

  function parseDateRangeParts(value?: string): { startDate?: string; endDate?: string } {
    if (!value) {
      return {};
    }
    const sanitized = value.replace(/\(.*?\)/g, "").replace(/[\u2013\u2014]/g, "-");
    const [startRaw, endRaw] = sanitized.split(/\s*-\s*/);
    const startDate = cleanText(startRaw ?? undefined);
    let endDate = cleanText(endRaw ?? undefined);
    if (endDate && /present/i.test(endDate)) {
      endDate = undefined;
    }
    return {
      startDate: startDate ?? undefined,
      endDate: endDate ?? undefined
    };
  }

  function extractExperiences(target: ParentNode): ExtractedExperience[] {
    const selectors = [
      "section[id*='experience'] ul.pvs-list > li",
      "section#experience-section ul.pv-profile-section__section-info > li",
      "section.experience__section ul > li",
      "section[data-test='experience-section'] ul > li"
    ];
    const scopedRoot = target as ParentNode & { querySelectorAll: typeof document.querySelectorAll };
    const nodes: Element[] = [];
    selectors.forEach((selector) => {
      scopedRoot.querySelectorAll(selector).forEach((experienceElement) => {
        if (experienceElement instanceof Element) {
          nodes.push(experienceElement);
        }
      });
    });

    return nodes
      .map((experienceElement) => {
        const title = getFirstMatch(experienceElement, [
          "span[data-test='experience-entity-title']",
          "span[data-field='experience-title']",
          "span[aria-hidden='true']",
          "span.t-14.t-black.t-bold",
          "div.display-flex.flex-column.full-width.align-self-center span:first-child"
        ]);
        const company = getFirstMatch(experienceElement, [
          "span[data-test='experience-entity-subtitle']",
          "span[data-field='experience-company-name']",
          "p.pv-entity__secondary-title",
          "span.t-14.t-normal",
          "div.display-flex.flex-column.full-width.align-self-center span:nth-child(2)"
        ]);
        const dateRangeText = getFirstMatch(experienceElement, [
          "span[data-test='experience-entity-date-range']",
          "span[data-field='experience-date-range']",
          "span.pvs-entity__caption-wrapper",
          "h4 span.t-14.t-normal.t-black--light",
          "span.t-14.t-normal.t-black--light"
        ]);
        const location = getFirstMatch(experienceElement, [
          "span[data-test='experience-entity-location']",
          "span[data-field='experience-location']",
          "span.pv-entity__location",
          "span.t-14.t-normal.t-black--light"
        ]);
        const description = getFirstMatch(experienceElement, [
          "div[data-test='experience-entity-description']",
          "div.pv-entity__extra-details",
          "div.pv-entity__description"
        ]);
        const { startDate, endDate } = parseDateRangeParts(dateRangeText);
        return {
          title,
          company,
          location,
          dateRangeText,
          startDate,
          endDate,
          description
        } satisfies ExtractedExperience;
      })
      .filter((experience) =>
        Boolean(experience.title || experience.company || experience.dateRangeText || experience.description)
      );
  }

  function extractEducation(target: ParentNode): ExtractedEducation[] {
    const selectors = [
      "section[id*='education'] ul.pvs-list > li",
      "section#education-section ul.pv-profile-section__section-info > li",
      "section.education__section ul > li",
      "section[data-test='education-section'] ul > li"
    ];
    const scopedRoot = target as ParentNode & { querySelectorAll: typeof document.querySelectorAll };
    const nodes: Element[] = [];
    selectors.forEach((selector) => {
      scopedRoot.querySelectorAll(selector).forEach((educationElement) => {
        if (educationElement instanceof Element) {
          nodes.push(educationElement);
        }
      });
    });

    return nodes
      .map((educationElement) => {
        const school = getFirstMatch(educationElement, [
          "span[data-test='education-entity-name']",
          "span.pv-entity__school-name",
          "h3 span[aria-hidden='true']",
          "h3 span"
        ]);
        const degree = getFirstMatch(educationElement, [
          "span[data-test='education-entity-degree']",
          "span.pv-entity__degree-name .pv-entity__comma-item",
          "span.pv-entity__comma-item"
        ]);
        const fieldOfStudy = getFirstMatch(educationElement, [
          "span[data-test='education-entity-field-of-study']",
          "span.pv-entity__fos .pv-entity__comma-item",
          "span.pv-entity__comma-item"
        ]);
        const dateRangeText = getFirstMatch(educationElement, [
          "span[data-test='education-entity-date-range']",
          "span.pv-entity__dates"
        ]);
        return {
          school,
          degree,
          fieldOfStudy,
          dateRangeText
        } satisfies ExtractedEducation;
      })
      .filter((educationEntry) => Boolean(educationEntry.school || educationEntry.degree || educationEntry.fieldOfStudy));
  }

  function collectPhoneNumbers(roots: ParentNode[]): string[] {
    const numbers = new Set<string>();
    const selectors = [
      "a[href^='tel:']",
      "span[data-test-id='top-card-contact-info-phone-number']",
      "span[data-test-id='contact-info-phone-number']",
      "span[data-field='phone-number']",
      "li[data-test-id='profile-topcard-phone'] span"
    ];
    roots.forEach((contactRoot) => {
      selectors.forEach((selector) => {
        const scopedRoot = contactRoot as ParentNode & { querySelectorAll: typeof document.querySelectorAll };
        scopedRoot.querySelectorAll(selector).forEach((element) => {
          if (!(element instanceof Element)) {
            return;
          }
          const href = element.getAttribute("href");
          let value = href && href.toLowerCase().startsWith("tel:") ? href.slice(4) : element.textContent ?? "";
          value = value.replace(/\s+/g, " ").trim();
          if (value) {
            numbers.add(value);
          }
        });
      });
    });
    return Array.from(numbers);
  }

  function deriveCurrentCompanyStartedAt(experiencesList: ExtractedExperience[]): string | undefined {
    for (const experience of experiencesList) {
      if (!experience) {
        continue;
      }
      if (!experience.endDate) {
        return experience.startDate ?? experience.dateRangeText;
      }
    }
    return experiencesList[0]?.startDate ?? experiencesList[0]?.dateRangeText ?? undefined;
  }

  function getFirstAttribute(target: ParentNode, selectors: string[], attribute: string): string | undefined {
    const scopedRoot = target as ParentNode & { querySelector: typeof document.querySelector };
    for (const selector of selectors) {
      const element = scopedRoot.querySelector(selector);
      if (element instanceof Element) {
        const value = element.getAttribute(attribute);
        if (value) {
          const trimmed = value.trim();
          if (trimmed) {
            return trimmed;
          }
        }
      }
    }
    return undefined;
  }

  function cleanEmail(value: string | undefined): string | undefined {
    if (!value) {
      return undefined;
    }
    const normalized = value.trim();
    if (!normalized) {
      return undefined;
    }
    const email = normalized.replace(/^mailto:/i, "");
    if (!/^[^\s@]+@[^\s@]+\.[^\s@]+$/.test(email)) {
      return undefined;
    }
    return email;
  }
}<|MERGE_RESOLUTION|>--- conflicted
+++ resolved
@@ -38,7 +38,6 @@
   root?: ParentNode | null;
 }
 
-<<<<<<< HEAD
 const cleanText = (value: string | null | undefined): string | undefined => {
   if (!value) {
     return undefined;
@@ -373,8 +372,6 @@
   return email;
 };
 
-=======
->>>>>>> ef1fbb7b
 export function extractProfileDetails(): ExtractedProfileDetails;
 export function extractProfileDetails(options?: ProfileExtractionOptions): ExtractedProfileDetails;
 export function extractProfileDetails(options?: ProfileExtractionOptions): ExtractedProfileDetails {
